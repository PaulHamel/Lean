﻿/*
 * QUANTCONNECT.COM - Democratizing Finance, Empowering Individuals.
 * Lean Algorithmic Trading Engine v2.0. Copyright 2014 QuantConnect Corporation.
 * 
 * Licensed under the Apache License, Version 2.0 (the "License"); 
 * you may not use this file except in compliance with the License.
 * You may obtain a copy of the License at http://www.apache.org/licenses/LICENSE-2.0
 * 
 * Unless required by applicable law or agreed to in writing, software
 * distributed under the License is distributed on an "AS IS" BASIS,
 * WITHOUT WARRANTIES OR CONDITIONS OF ANY KIND, either express or implied.
 * See the License for the specific language governing permissions and
 * limitations under the License.
*/

using Microsoft.VisualStudio.PlatformUI;
using System.Collections.Generic;
using System;

namespace QuantConnect.VisualStudioPlugin
{
    /// <summary>
    /// Dialog window to select a project in QuantConnect that will be
    /// used to save selected files to
    /// </summary>
    public partial class ProjectNameDialog : DialogWindow
    {
        private bool _projectNameProvided = false;
        private string _selectedProjectName = null;
        private int _selectedProjectId = 0;

<<<<<<< HEAD
        /// <summary>
        /// Create ProjectNameDialog
        /// </summary>
        /// <param name="projectNames">List of project names for a user to select from</param>
        /// <param name="suggestedProjectName"></param>
        public ProjectNameDialog(List<string> projectNames, string suggestedProjectName)
        {
            InitializeComponent();
            SetProjectNames(projectNames);
            SetSuggestedProjectName(suggestedProjectName);
        }

        private void SetProjectNames(List<string> projectNames)
        {
            projectNames.ForEach(p => projectNameBox.Items.Add(p));
        }

        private void SetSuggestedProjectName(string suggestedProjectName)
        {
=======
        public ProjectNameDialog(List<Tuple<int, string>> projectNames, string suggestedProjectName)
        {
            InitializeComponent();
            projectNames.ForEach(p => projectNameBox.Items.Add(new ComboboxItem(p.Item1.ToString(), p.Item2)));
>>>>>>> 6a86ec51
            projectNameBox.Text = suggestedProjectName;
        }

        private void SelectButton_Click(object sender, System.Windows.RoutedEventArgs e)
        {
            ComboboxItem selectedItem = projectNameBox.SelectedItem as ComboboxItem;
            int projectId = Int32.Parse(selectedItem.Value);
            var projectName = selectedItem.DisplayText;

            if (projectName.Length == 0)
            {
                DisplayProjectNameError();
            }
            else
            {
<<<<<<< HEAD
                SaveSelectedProjectName(projectName);
                Close();
=======
                _projectNameProvided = true;
                _selectedProjectName = projectName;
                _selectedProjectId = projectId;
                this.Close();
>>>>>>> 6a86ec51
            }
        }

        private void DisplayProjectNameError()
        {
            projectNameBox.BorderBrush = System.Windows.Media.Brushes.Red;
            projectNameBox.ToolTip = "Error occurred with the data of the control.";
        }

        private void SaveSelectedProjectName(string projectName)
        {
            _projectNameProvided = true;
            _selectedProjectName = projectName;
        }

        private void CancelButton_Click(object sender, System.Windows.RoutedEventArgs e)
        {
            Close();
        }

        public bool ProjectNameProvided()
        {
            return _projectNameProvided;
        }

        public string GetSelectedProjectName()
        {
            return _selectedProjectName;
        }

        public int GetSelectedProjectId()
        {
            return _selectedProjectId;
        }

        private class ComboboxItem {
            public string Value { get; }
            public string DisplayText { get; }

            public ComboboxItem(string Value, string DisplayText)
            {
                this.Value = Value;
                this.DisplayText = DisplayText;
            }

            public override string ToString()
            {
                return this.DisplayText;
            }
        }
    }
}<|MERGE_RESOLUTION|>--- conflicted
+++ resolved
@@ -16,6 +16,7 @@
 using Microsoft.VisualStudio.PlatformUI;
 using System.Collections.Generic;
 using System;
+using System.Linq;
 
 namespace QuantConnect.VisualStudioPlugin
 {
@@ -29,32 +30,25 @@
         private string _selectedProjectName = null;
         private int _selectedProjectId = 0;
 
-<<<<<<< HEAD
         /// <summary>
         /// Create ProjectNameDialog
         /// </summary>
-        /// <param name="projectNames">List of project names for a user to select from</param>
+        /// <param name="projects">List of projects for a user to select from, a project is represented as a tuple with project id and name.</param>
         /// <param name="suggestedProjectName"></param>
-        public ProjectNameDialog(List<string> projectNames, string suggestedProjectName)
+        public ProjectNameDialog(List<Tuple<int, string>> projects, string suggestedProjectName)
         {
             InitializeComponent();
-            SetProjectNames(projectNames);
+            SetProjectNames(projects);
             SetSuggestedProjectName(suggestedProjectName);
         }
 
-        private void SetProjectNames(List<string> projectNames)
+        private void SetProjectNames(List<Tuple<int, string>> projects)
         {
-            projectNames.ForEach(p => projectNameBox.Items.Add(p));
+            projects.ForEach(p => projectNameBox.Items.Add(new ComboboxItem(p.Item1.ToString(), p.Item2)));
         }
 
         private void SetSuggestedProjectName(string suggestedProjectName)
         {
-=======
-        public ProjectNameDialog(List<Tuple<int, string>> projectNames, string suggestedProjectName)
-        {
-            InitializeComponent();
-            projectNames.ForEach(p => projectNameBox.Items.Add(new ComboboxItem(p.Item1.ToString(), p.Item2)));
->>>>>>> 6a86ec51
             projectNameBox.Text = suggestedProjectName;
         }
 
@@ -70,15 +64,8 @@
             }
             else
             {
-<<<<<<< HEAD
-                SaveSelectedProjectName(projectName);
+                SaveSelectedProjectName(projectId, projectName);
                 Close();
-=======
-                _projectNameProvided = true;
-                _selectedProjectName = projectName;
-                _selectedProjectId = projectId;
-                this.Close();
->>>>>>> 6a86ec51
             }
         }
 
@@ -88,10 +75,11 @@
             projectNameBox.ToolTip = "Error occurred with the data of the control.";
         }
 
-        private void SaveSelectedProjectName(string projectName)
+        private void SaveSelectedProjectName(int projectId, string projectName)
         {
             _projectNameProvided = true;
             _selectedProjectName = projectName;
+            _selectedProjectId = projectId;
         }
 
         private void CancelButton_Click(object sender, System.Windows.RoutedEventArgs e)
